--- conflicted
+++ resolved
@@ -6,10 +6,7 @@
       - "${WEB_PORT:-32233}:32233"
       - "${SERVICE_PORT:-48196}:48196"
       - "${POSTGRES_PORT:-5432}:5432"
-<<<<<<< HEAD
-=======
       - "${SEARXNG_PORT:-8888}:8080"
->>>>>>> fee06648
       # - '${REDIS_PORT:-6379}:6379'
     command: tail -f /dev/null
     networks:
