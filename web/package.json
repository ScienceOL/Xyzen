--- conflicted
+++ resolved
@@ -68,11 +68,8 @@
     "@tabler/icons-react": "^3.35.0",
     "@tailwindcss/vite": "^4.1.11",
     "@tanstack/react-query": "^5.83.0",
-<<<<<<< HEAD
     "@types/react-syntax-highlighter": "^15.5.13",
     "@zumer/snapdom": "^2.0.0",
-=======
->>>>>>> b5034a78
     "class-variance-authority": "^0.7.1",
     "clsx": "^2.1.1",
     "date-fns": "^4.1.0",
