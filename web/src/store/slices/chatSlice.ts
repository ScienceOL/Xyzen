--- conflicted
+++ resolved
@@ -575,15 +575,6 @@
                 (m) => m.id === eventData.id,
               );
               if (endingIndex !== -1) {
-<<<<<<< HEAD
-                // Remove loading and streaming flags
-                const message = channel.messages[endingIndex];
-                delete message.isLoading;
-                delete message.isStreaming;
-                // Update created_at timestamp
-                message.created_at =
-                  eventData.created_at || new Date().toISOString();
-=======
                 const messageFinal = {
                   ...channel.messages[endingIndex],
                 } as Omit<import("../types").Message, never> & {
@@ -597,7 +588,6 @@
                   ...messageFinal,
                   created_at: eventData.created_at || new Date().toISOString(),
                 } as import("../types").Message;
->>>>>>> 236c4789
               }
               break;
             }
