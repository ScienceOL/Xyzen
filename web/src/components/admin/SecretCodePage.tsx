<<<<<<< HEAD
=======
import {
  Tabs,
  TabsContent,
  TabsContents,
  TabsList,
  TabsTrigger,
} from "@/components/animate-ui/components/animate/tabs";
>>>>>>> a696b4a8
import { useXyzen } from "@/store";
import { XMarkIcon } from "@heroicons/react/24/outline";
import { useState } from "react";
import { AdminAuthForm } from "./AdminAuthForm";
import { CodeGenerationForm } from "./CodeGenerationForm";
import { CodesList } from "./CodesList";
import { DailyStatsTab } from "./DailyStatsTab";
import { TopUsersTab } from "./TopUsersTab";
import { TrendChartTab } from "./TrendChartTab";
import { UserRankingsTab } from "./UserRankingsTab";

interface GeneratedCode {
  id: string;
  code: string;
  amount: number;
  max_usage: number;
  current_usage: number;
  is_active: boolean;
  expires_at: string | null;
  description: string | null;
  created_at: string;
}

export function SecretCodePage() {
  const { backendUrl } = useXyzen();
  const [adminSecret, setAdminSecret] = useState<string | null>(null);
  const [isAuthenticated, setIsAuthenticated] = useState(false);
  const [authError, setAuthError] = useState<string | null>(null);
  const [isVerifying, setIsVerifying] = useState(false);
  const [newCode, setNewCode] = useState<GeneratedCode | undefined>(undefined);

  const getBackendUrl = () => {
    if (!backendUrl || backendUrl === "") {
      if (typeof window !== "undefined") {
        return `${window.location.protocol}//${window.location.host}`;
      }
    }
    return backendUrl;
  };

  const verifySecretKey = async (secretKey: string) => {
    setIsVerifying(true);
    setAuthError(null);

    try {
      // Try to fetch codes list to verify the secret key
      const response = await fetch(
        `${getBackendUrl()}/xyzen/api/v1/redemption/admin/codes?limit=1`,
        {
          headers: {
            "X-Admin-Secret": secretKey,
          },
        },
      );

      if (response.ok) {
        // Secret key is valid
        setAdminSecret(secretKey);
        setIsAuthenticated(true);
      } else if (response.status === 401) {
        setAuthError("Invalid admin secret key");
      } else {
        setAuthError("Failed to verify admin secret key");
      }
    } catch {
      setAuthError("Network error: Failed to verify secret key");
    } finally {
      setIsVerifying(false);
    }
  };

  const handleAuthenticated = (secretKey: string) => {
    verifySecretKey(secretKey);
  };

  const handleCodeGenerated = (code: GeneratedCode) => {
    setNewCode(code);
    // Reset newCode after a short delay so it can be added to the list
    setTimeout(() => setNewCode(undefined), 100);
  };

  if (!isAuthenticated) {
    return (
      <div className="fixed inset-0 bg-neutral-950 flex items-center justify-center p-4">
        <div className="w-full max-w-md">
          {isVerifying && (
            <div className="mb-4 text-center">
              <div className="text-white text-sm">Verifying secret key...</div>
            </div>
          )}
          {authError && (
            <div className="mb-4 rounded-md bg-red-50 dark:bg-red-950/30 p-3 text-sm text-red-600 dark:text-red-400 text-center">
              {authError}
            </div>
          )}
          <AdminAuthForm onAuthenticated={handleAuthenticated} />
        </div>
      </div>
    );
  }

  return (
    <div className="fixed inset-0 bg-neutral-950 overflow-y-auto">
      <div className="max-w-7xl mx-auto p-6">
        {/* Header */}
        <div className="mb-6 bg-white dark:bg-neutral-900 rounded-lg shadow-sm p-6">
          <div className="flex items-center justify-between">
            <div>
              <h1 className="text-2xl font-bold text-neutral-900 dark:text-white">
                Admin Dashboard
              </h1>
              <p className="text-sm text-neutral-500 dark:text-neutral-400 mt-1">
                Manage redemption codes and view consumption statistics
              </p>
            </div>
            <button
              onClick={() => (window.location.hash = "")}
              className="rounded-sm p-2 text-neutral-500 hover:bg-neutral-100 dark:text-neutral-400 dark:hover:bg-neutral-800"
              title="Close"
            >
              <XMarkIcon className="h-6 w-6" />
            </button>
          </div>
        </div>

        {/* Tabs */}
        <Tabs defaultValue="daily-stats" className="w-full">
          <TabsList>
            <TabsTrigger value="daily-stats">📊 Daily Stats</TabsTrigger>
            <TabsTrigger value="top-users">👥 Top Users</TabsTrigger>
            <TabsTrigger value="trend">📈 Trend Chart</TabsTrigger>
            <TabsTrigger value="rankings">🏆 Rankings</TabsTrigger>
            <TabsTrigger value="codes">🎟️ Codes</TabsTrigger>
          </TabsList>

          <TabsContents>
            <TabsContent value="daily-stats">
              <div className="bg-white dark:bg-neutral-900 rounded-lg shadow-sm p-6 mt-4">
                <DailyStatsTab
                  adminSecret={adminSecret!}
                  backendUrl={getBackendUrl()}
                />
              </div>
            </TabsContent>

            <TabsContent value="top-users">
              <div className="bg-white dark:bg-neutral-900 rounded-lg shadow-sm p-6 mt-4">
                <TopUsersTab
                  adminSecret={adminSecret!}
                  backendUrl={getBackendUrl()}
                />
              </div>
            </TabsContent>

            <TabsContent value="trend">
              <div className="bg-white dark:bg-neutral-900 rounded-lg shadow-sm p-6 mt-4">
                <TrendChartTab
                  adminSecret={adminSecret!}
                  backendUrl={getBackendUrl()}
                />
              </div>
            </TabsContent>

            <TabsContent value="rankings">
              <div className="bg-white dark:bg-neutral-900 rounded-lg shadow-sm p-6 mt-4">
                <UserRankingsTab
                  adminSecret={adminSecret!}
                  backendUrl={getBackendUrl()}
                />
              </div>
            </TabsContent>

            <TabsContent value="codes">
              <div className="grid grid-cols-1 lg:grid-cols-2 gap-6 mt-4">
                {/* Generate Code Form */}
                <CodeGenerationForm
                  adminSecret={adminSecret!}
                  backendUrl={getBackendUrl()}
                  onCodeGenerated={handleCodeGenerated}
                />

                {/* Generated Codes List */}
                <CodesList
                  adminSecret={adminSecret!}
                  backendUrl={getBackendUrl()}
                  newCode={newCode}
                />
              </div>
            </TabsContent>
          </TabsContents>
        </Tabs>
      </div>
    </div>
  );
}<|MERGE_RESOLUTION|>--- conflicted
+++ resolved
@@ -1,5 +1,3 @@
-<<<<<<< HEAD
-=======
 import {
   Tabs,
   TabsContent,
@@ -7,7 +5,6 @@
   TabsList,
   TabsTrigger,
 } from "@/components/animate-ui/components/animate/tabs";
->>>>>>> a696b4a8
 import { useXyzen } from "@/store";
 import { XMarkIcon } from "@heroicons/react/24/outline";
 import { useState } from "react";
