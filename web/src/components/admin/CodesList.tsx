--- conflicted
+++ resolved
@@ -104,12 +104,8 @@
 
   useEffect(() => {
     loadCodes();
-<<<<<<< HEAD
     // eslint-disable-next-line react-hooks/exhaustive-deps
   }, []);
-=======
-  }, [loadCodes]);
->>>>>>> a696b4a8
 
   useEffect(() => {
     if (newCode) {
