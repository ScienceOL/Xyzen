--- conflicted
+++ resolved
@@ -95,14 +95,8 @@
     } else {
       setBlobUrl(null);
     }
-<<<<<<< HEAD
     // eslint-disable-next-line react-hooks/exhaustive-deps
   }, [isOpen, file, backendUrl, token]);
-=======
-    // Intentionally omitting blobUrl - it's used in cleanup and would cause infinite loop
-    // eslint-disable-next-line react-hooks/exhaustive-deps
-  }, [isOpen, file, backendUrl, token, getFullUrl]);
->>>>>>> a696b4a8
 
   const renderContent = () => {
     if (loading) return <div className="text-white">Loading preview...</div>;
