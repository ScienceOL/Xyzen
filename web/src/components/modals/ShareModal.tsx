import { Button } from "@/components/ui/button";
import {
  Dialog,
  DialogContent,
  DialogHeader,
  DialogTitle,
} from "@/components/ui/dialog";
import { useScreenshot } from "@/hooks/useScreenshot";
import Markdown from "@/lib/Markdown";
import { useXyzen } from "@/store";
import type { Message } from "@/store/types";
import {
  ArrowLeftIcon,
  CheckIcon,
  DownloadIcon,
  Share2Icon,
  UserIcon,
  XIcon,
} from "lucide-react";
import React, { useEffect, useRef, useState } from "react";
import ChatPreview from "./ChatPreview";

// 临时类型定义，后续根据实际项目结构调整
export interface Agent {
  id: string;
  name: string;
  avatar?: string;
  description?: string;
}

interface ShareModalProps {
  isOpen: boolean;
  onClose: () => void;
  messages: Message[];
  currentAgent?: Agent;
  title?: string;
}

// 简单的 Checkbox 组件
const Checkbox = ({
  checked,
  onChange,
  label,
}: {
  checked: boolean;
  onChange: (checked: boolean) => void;
  label?: string;
}) => (
  <div
    className="flex items-center gap-2 cursor-pointer select-none"
    onClick={() => onChange(!checked)}
  >
    <div
      className={`w-5 h-5 rounded border flex items-center justify-center transition-colors ${
        checked
          ? "bg-blue-500 border-blue-500 text-white"
          : "border-neutral-300 dark:border-neutral-600 bg-white dark:bg-neutral-800"
      }`}
    >
      {checked && <CheckIcon className="w-3.5 h-3.5" />}
    </div>
    {label && (
      <span className="text-sm text-neutral-700 dark:text-neutral-300">
        {label}
      </span>
    )}
  </div>
);

export const ShareModal: React.FC<ShareModalProps> = ({
  isOpen,
  onClose,
  messages,
  currentAgent,
  title = "分享对话",
}) => {
  const [step, setStep] = useState<"selection" | "preview">("selection");
  const [selectedIds, setSelectedIds] = useState<Set<string>>(new Set());
  const [imageUrl, setImageUrl] = useState<string | null>(null);
  const [error, setError] = useState<string | null>(null);

  const screenshotRef = useRef<HTMLDivElement>(null);

  // 获取当前用户信息
  const currentUser = useXyzen((state) => state.user);

  // 计算选中的消息
  const selectedMessages = messages.filter((m) => selectedIds.has(m.id));

  // 使用截图钩子
  const {
    screenshotUrl,
    isLoading: isGenerating,
    error: screenshotError,
    capture: takeScreenshot,
    reset: resetScreenshot,
  } = useScreenshot({
    containerRef: screenshotRef,
    scale: 2,
    quality: 1,
    backgroundColor: "#ffffff",
  });

<<<<<<< HEAD
  // 初始化：打开时默认全选
  useEffect(() => {
    if (isOpen) {
      setSelectedIds(new Set(messages.map((m) => m.id)));
=======
  // 初始化：打开时不全选
  useEffect(() => {
    if (isOpen) {
      setSelectedIds(new Set()); // 默认不选中
>>>>>>> 46707071
      setStep("selection");
      setImageUrl(null);
      setError(null);
      resetScreenshot();
    }
    // eslint-disable-next-line react-hooks/exhaustive-deps
  }, [isOpen, messages]);

  // 当截图URL更新时，更新本地状态
  useEffect(() => {
    if (screenshotUrl) {
      if (
        screenshotUrl.startsWith("data:image/") ||
        screenshotUrl.startsWith("data:image/svg") ||
        screenshotUrl.startsWith("blob:")
      ) {
        setImageUrl(screenshotUrl);
        setError(null);
      } else {
        setError("生成的图片 URL 格式不正确");
      }
    }
  }, [screenshotUrl]);

  // 监听截图错误
  useEffect(() => {
    if (screenshotError) {
      setError(screenshotError.message || "生成长图失败");
    }
  }, [screenshotError]);

  // 切换消息选择
  const toggleMessage = (id: string) => {
    const newSelected = new Set(selectedIds);
    if (newSelected.has(id)) {
      newSelected.delete(id);
    } else {
      newSelected.add(id);
    }
    setSelectedIds(newSelected);
  };

  // 全选/全不选
  const toggleAll = () => {
    if (selectedIds.size === messages.length) {
      setSelectedIds(new Set());
    } else {
      setSelectedIds(new Set(messages.map((m) => m.id)));
    }
  };

  // 开始生成预览
  const handleGeneratePreview = async () => {
    if (selectedIds.size === 0) {
      setError("请至少选择一条消息");
      return;
    }
    setStep("preview");
    setError(null);
<<<<<<< HEAD
    setImageUrl(null); // 清空图片，确保进入 Loading 状态
    resetScreenshot(); // 重置截图状态，防止旧的 screenshotUrl 导致 imageUrl 被恢复
=======
    setImageUrl(null);
>>>>>>> 46707071

    // 延迟一下确保渲染更新，然后生成
    setTimeout(() => {
      generateLongImage();
    }, 500);
  };

  // 生成长图逻辑
  const generateLongImage = async () => {
    if (!screenshotRef.current) return;
    try {
      await takeScreenshot();
    } catch (err) {
      setError(err instanceof Error ? err.message : "生成长图失败");
    }
  };

  // 下载图片
  const downloadImage = () => {
    if (!imageUrl) return;
    const link = document.createElement("a");
    link.href = imageUrl;
    link.download = `xyzen-chat-${new Date().toISOString().slice(0, 10)}.png`;
    document.body.appendChild(link);
    link.click();
    document.body.removeChild(link);
  };

  const renderSelectionStep = () => (
    <div className="flex flex-col h-full max-h-[60vh]">
      {/* 消息列表区域 - 可滚动 */}
<<<<<<< HEAD
      <div className="flex-1 custom-scrollbar overflow-y-auto p-4 space-y-4 min-h-0 border-b border-neutral-100 dark:border-neutral-800">
=======
      <div className="flex-1 overflow-y-auto p-4 space-y-4 min-h-0 border-b border-neutral-100 dark:border-neutral-800 custom-scrollbar">
>>>>>>> 46707071
        {messages.map((msg) => {
          const isUser = msg.role === "user";
          const isSelected = selectedIds.has(msg.id);

          // AI 头像逻辑
          const robotAvatarUrl =
            currentAgent?.avatar ||
            (currentAgent?.id === "00000000-0000-0000-0000-000000000001"
              ? "/defaults/agents/avatar1.png"
              : "/defaults/agents/avatar2.png");

          return (
            <div
              key={msg.id}
              className={`flex gap-3 p-3 rounded-lg border transition-colors ${
                isSelected
                  ? "bg-blue-50/50 border-blue-200 dark:bg-blue-900/10 dark:border-blue-800"
                  : "bg-transparent border-transparent hover:bg-neutral-50 dark:hover:bg-neutral-900"
              }`}
              onClick={() => toggleMessage(msg.id)}
            >
              {/* Checkbox */}
              <div
                className="pt-1 shrink-0"
                onClick={(e) => e.stopPropagation()}
              >
                <Checkbox
                  checked={isSelected}
                  onChange={() => toggleMessage(msg.id)}
                />
              </div>

              {/* 头像 */}
              <div className="pt-0.5 shrink-0">
                {isUser ? (
                  <div className="w-8 h-8 rounded-full bg-gradient-to-tr from-blue-400 to-indigo-500 flex items-center justify-center text-white">
                    <UserIcon className="w-4 h-4" />
                  </div>
                ) : (
                  <img
                    src={robotAvatarUrl}
                    alt="AI"
                    className="w-8 h-8 rounded-full object-cover"
                  />
                )}
              </div>

              {/* 内容预览 */}
              <div className="flex-1 min-w-0">
                <div className="flex items-center gap-2 mb-1">
                  <span className="font-semibold text-sm text-neutral-900 dark:text-neutral-100">
                    {isUser
                      ? currentUser?.username || "User"
                      : currentAgent?.name || "AI"}
                  </span>
                  <span className="text-xs text-neutral-400">
                    {new Date(msg.timestamp || Date.now()).toLocaleTimeString(
                      [],
                      { hour: "2-digit", minute: "2-digit" },
                    )}
                  </span>
                </div>
                <div className="text-sm text-neutral-600 dark:text-neutral-300 line-clamp-3 break-words">
                  {/* 简单渲染 Markdown 内容，移除复杂的样式 */}
                  <div className="prose dark:prose-invert prose-sm max-w-none">
                    <Markdown content={msg.content} />
                  </div>
                </div>
              </div>
            </div>
          );
        })}
      </div>

      {/* 底部操作栏 */}
      <div className="p-4 bg-white dark:bg-neutral-950 flex items-center justify-between shrink-0">
        <div className="flex items-center gap-2">
          <Checkbox
            checked={
              selectedIds.size === messages.length && messages.length > 0
            }
            onChange={toggleAll}
            label="全选"
          />
          <span className="text-sm text-neutral-500 ml-2">
            已选 {selectedIds.size} 条
          </span>
        </div>
        <Button
          onClick={handleGeneratePreview}
          disabled={selectedIds.size === 0}
          className="bg-blue-600 hover:bg-blue-700 text-white"
        >
          生成图片预览
        </Button>
      </div>
    </div>
  );

  const renderPreviewStep = () => (
<<<<<<< HEAD
    <div className="flex flex-col flex-1 min-h-0">
      {/* 状态检查：只要没有图片且没有错误，或者正在生成中，就显示 Loading */}
      <div className="flex-1 overflow-y-auto p-6 custom-scrollbar">
        {isGenerating || (!imageUrl && !error) ? (
          <div className="flex flex-col items-center justify-center h-full space-y-4">
            <div className="relative">
              <div className="h-12 w-12 rounded-full border-4 border-neutral-200 dark:border-neutral-700"></div>
              <div className="absolute top-0 left-0 h-12 w-12 rounded-full border-4 border-blue-500 border-t-transparent animate-spin"></div>
            </div>
            <p className="text-sm text-neutral-500 dark:text-neutral-400 animate-pulse">
              正在生成分享图片...
            </p>
          </div>
        ) : (
          <div className="space-y-4">
            <div className="rounded-lg border border-neutral-200 dark:border-neutral-800 bg-neutral-50 dark:bg-neutral-950 overflow-hidden">
=======
    <div className="p-6 space-y-4">
      {isGenerating && !imageUrl ? (
        <div className="flex flex-col items-center justify-center py-12 space-y-4">
          <div className="relative">
            <div className="h-12 w-12 rounded-full border-4 border-neutral-200 dark:border-neutral-700"></div>
            <div className="absolute top-0 left-0 h-12 w-12 rounded-full border-4 border-blue-500 border-t-transparent animate-spin"></div>
          </div>
          <p className="text-sm text-neutral-500 dark:text-neutral-400 animate-pulse">
            正在生成分享图片...
          </p>
        </div>
      ) : (
        <div className="space-y-4">
          <div className="rounded-lg border border-neutral-200 dark:border-neutral-800 bg-neutral-50 dark:bg-neutral-950 overflow-hidden">
            <div className="hide-scrollbar relative max-h-[500px] overflow-auto flex justify-center bg-neutral-100 dark:bg-neutral-900 p-4">
>>>>>>> 46707071
              {imageUrl ? (
                <img
                  src={imageUrl}
                  alt="对话长图预览"
<<<<<<< HEAD
                  className="w-full h-auto block"
                />
              ) : (
                <div className="p-4 text-center text-neutral-500">
                  {error ? "生成失败" : ""}
                </div>
              )}
            </div>

            {error && (
              <div className="rounded-lg bg-red-50 p-3 text-sm text-red-600 dark:bg-red-900/20 dark:text-red-400 flex items-start gap-2">
                <XIcon className="h-4 w-4 shrink-0 mt-0.5" />
                <span>{error}</span>
              </div>
            )}
          </div>
        )}
      </div>

      {/* 底部按钮固定 */}
      {!isGenerating && (imageUrl || error) && (
        <div className="p-4 border-t border-neutral-100 dark:border-neutral-800 bg-white dark:bg-neutral-950 shrink-0 z-10">
          <div className="flex gap-3 flex-wrap">
            <Button
              variant="outline"
              className="flex-1 min-w-[120px]"
=======
                  className="max-w-full h-auto object-contain shadow-lg"
                />
              ) : (
                <div className="p-4 text-center text-neutral-500">
                  图片生成失败
                </div>
              )}
            </div>
          </div>

          <div className="flex gap-3">
            <Button
              variant="outline"
              className="flex-1"
>>>>>>> 46707071
              onClick={() => setStep("selection")}
            >
              <ArrowLeftIcon className="h-4 w-4 mr-2" />
              重新选择
            </Button>
            <Button
              variant="default"
<<<<<<< HEAD
              className="flex-1 min-w-[120px] bg-blue-600 hover:bg-blue-700"
=======
              className="flex-1 bg-blue-600 hover:bg-blue-700"
>>>>>>> 46707071
              onClick={downloadImage}
              disabled={!imageUrl}
            >
              <DownloadIcon className="h-4 w-4 mr-2" />
              下载图片
            </Button>
          </div>
        </div>
      )}
<<<<<<< HEAD
=======

      {error && (
        <div className="mt-4 rounded-lg bg-red-50 p-3 text-sm text-red-600 dark:bg-red-900/20 dark:text-red-400 flex items-start gap-2">
          <XIcon className="h-4 w-4 shrink-0 mt-0.5" />
          <span>{error}</span>
        </div>
      )}
>>>>>>> 46707071
    </div>
  );

  return (
    <>
      {/* 隐藏的截图容器：只渲染选中的消息 */}
      <div
        ref={screenshotRef}
        aria-hidden="true"
        className="bg-white dark:bg-neutral-800 pointer-events-none screenshot-container custom-scrollbar"
        style={{
          maxWidth: "600px",
          width: "600px",
          position: "fixed",
          left: "-9999px",
          top: "0",
          zIndex: -1,
          opacity: 0,
          visibility: "hidden",
          borderRadius: "12px",
          overflow: "hidden",
        }}
      >
        <style>{`
          .hide-scrollbar::-webkit-scrollbar { display: none; }
          .hide-scrollbar { -ms-overflow-style: none; scrollbar-width: none; }
          .screenshot-container pre, .screenshot-container code {
            white-space: pre-wrap !important;
            word-break: break-all !important;
          }
        `}</style>
        <ChatPreview
          messages={selectedMessages.map((msg) => ({
            ...msg,
            created_at: String(
              typeof msg.timestamp === "number" ? msg.timestamp : Date.now(),
            ),
          }))}
          currentAgent={
            currentAgent as import("@/types/agents").Agent | undefined
          }
          currentUser={currentUser}
        />
      </div>

      <Dialog
        open={isOpen}
        onOpenChange={(open) => {
          if (!open) {
            setStep("selection");
            setImageUrl(null);
            setError(null);
            resetScreenshot();
            onClose();
          }
        }}
      >
<<<<<<< HEAD
        <DialogContent className="sm:max-w-[700px] w-[95vw] sm:w-full gap-0 p-0 overflow-hidden max-h-[80dvh] sm:max-h-[85vh] flex flex-col">
=======
        <DialogContent className="sm:max-w-[700px] p-0 overflow-hidden max-h-[85vh] flex flex-col">
>>>>>>> 46707071
          <DialogHeader className="p-6 pb-0 shrink-0">
            <DialogTitle className="text-xl font-semibold flex items-center gap-2">
              <Share2Icon className="h-5 w-5" />
              {step === "selection" ? "选择要分享的消息" : title}
            </DialogTitle>
          </DialogHeader>

          {step === "selection" ? renderSelectionStep() : renderPreviewStep()}
        </DialogContent>
      </Dialog>
    </>
  );
};

// 分享按钮组件
interface ShareButtonProps {
  onClick: () => void;
  disabled?: boolean;
}

export const ShareButton: React.FC<ShareButtonProps> = ({
  onClick,
  disabled = false,
}) => {
  return (
    <Button
      variant="ghost"
      size="icon"
      onClick={onClick}
      disabled={disabled}
      className="h-8 w-8"
      title="导出聊天记录"
      aria-label="导出聊天记录"
    >
      <Share2Icon className="h-4 w-4" />
      <span className="sr-only">导出聊天记录</span>
    </Button>
  );
};<|MERGE_RESOLUTION|>--- conflicted
+++ resolved
@@ -101,17 +101,10 @@
     backgroundColor: "#ffffff",
   });
 
-<<<<<<< HEAD
   // 初始化：打开时默认全选
   useEffect(() => {
     if (isOpen) {
       setSelectedIds(new Set(messages.map((m) => m.id)));
-=======
-  // 初始化：打开时不全选
-  useEffect(() => {
-    if (isOpen) {
-      setSelectedIds(new Set()); // 默认不选中
->>>>>>> 46707071
       setStep("selection");
       setImageUrl(null);
       setError(null);
@@ -171,12 +164,8 @@
     }
     setStep("preview");
     setError(null);
-<<<<<<< HEAD
     setImageUrl(null); // 清空图片，确保进入 Loading 状态
     resetScreenshot(); // 重置截图状态，防止旧的 screenshotUrl 导致 imageUrl 被恢复
-=======
-    setImageUrl(null);
->>>>>>> 46707071
 
     // 延迟一下确保渲染更新，然后生成
     setTimeout(() => {
@@ -208,11 +197,7 @@
   const renderSelectionStep = () => (
     <div className="flex flex-col h-full max-h-[60vh]">
       {/* 消息列表区域 - 可滚动 */}
-<<<<<<< HEAD
       <div className="flex-1 custom-scrollbar overflow-y-auto p-4 space-y-4 min-h-0 border-b border-neutral-100 dark:border-neutral-800">
-=======
-      <div className="flex-1 overflow-y-auto p-4 space-y-4 min-h-0 border-b border-neutral-100 dark:border-neutral-800 custom-scrollbar">
->>>>>>> 46707071
         {messages.map((msg) => {
           const isUser = msg.role === "user";
           const isSelected = selectedIds.has(msg.id);
@@ -313,7 +298,6 @@
   );
 
   const renderPreviewStep = () => (
-<<<<<<< HEAD
     <div className="flex flex-col flex-1 min-h-0">
       {/* 状态检查：只要没有图片且没有错误，或者正在生成中，就显示 Loading */}
       <div className="flex-1 overflow-y-auto p-6 custom-scrollbar">
@@ -330,28 +314,10 @@
         ) : (
           <div className="space-y-4">
             <div className="rounded-lg border border-neutral-200 dark:border-neutral-800 bg-neutral-50 dark:bg-neutral-950 overflow-hidden">
-=======
-    <div className="p-6 space-y-4">
-      {isGenerating && !imageUrl ? (
-        <div className="flex flex-col items-center justify-center py-12 space-y-4">
-          <div className="relative">
-            <div className="h-12 w-12 rounded-full border-4 border-neutral-200 dark:border-neutral-700"></div>
-            <div className="absolute top-0 left-0 h-12 w-12 rounded-full border-4 border-blue-500 border-t-transparent animate-spin"></div>
-          </div>
-          <p className="text-sm text-neutral-500 dark:text-neutral-400 animate-pulse">
-            正在生成分享图片...
-          </p>
-        </div>
-      ) : (
-        <div className="space-y-4">
-          <div className="rounded-lg border border-neutral-200 dark:border-neutral-800 bg-neutral-50 dark:bg-neutral-950 overflow-hidden">
-            <div className="hide-scrollbar relative max-h-[500px] overflow-auto flex justify-center bg-neutral-100 dark:bg-neutral-900 p-4">
->>>>>>> 46707071
               {imageUrl ? (
                 <img
                   src={imageUrl}
                   alt="对话长图预览"
-<<<<<<< HEAD
                   className="w-full h-auto block"
                 />
               ) : (
@@ -378,22 +344,6 @@
             <Button
               variant="outline"
               className="flex-1 min-w-[120px]"
-=======
-                  className="max-w-full h-auto object-contain shadow-lg"
-                />
-              ) : (
-                <div className="p-4 text-center text-neutral-500">
-                  图片生成失败
-                </div>
-              )}
-            </div>
-          </div>
-
-          <div className="flex gap-3">
-            <Button
-              variant="outline"
-              className="flex-1"
->>>>>>> 46707071
               onClick={() => setStep("selection")}
             >
               <ArrowLeftIcon className="h-4 w-4 mr-2" />
@@ -401,11 +351,7 @@
             </Button>
             <Button
               variant="default"
-<<<<<<< HEAD
               className="flex-1 min-w-[120px] bg-blue-600 hover:bg-blue-700"
-=======
-              className="flex-1 bg-blue-600 hover:bg-blue-700"
->>>>>>> 46707071
               onClick={downloadImage}
               disabled={!imageUrl}
             >
@@ -415,16 +361,6 @@
           </div>
         </div>
       )}
-<<<<<<< HEAD
-=======
-
-      {error && (
-        <div className="mt-4 rounded-lg bg-red-50 p-3 text-sm text-red-600 dark:bg-red-900/20 dark:text-red-400 flex items-start gap-2">
-          <XIcon className="h-4 w-4 shrink-0 mt-0.5" />
-          <span>{error}</span>
-        </div>
-      )}
->>>>>>> 46707071
     </div>
   );
 
@@ -482,11 +418,7 @@
           }
         }}
       >
-<<<<<<< HEAD
         <DialogContent className="sm:max-w-[700px] w-[95vw] sm:w-full gap-0 p-0 overflow-hidden max-h-[80dvh] sm:max-h-[85vh] flex flex-col">
-=======
-        <DialogContent className="sm:max-w-[700px] p-0 overflow-hidden max-h-[85vh] flex flex-col">
->>>>>>> 46707071
           <DialogHeader className="p-6 pb-0 shrink-0">
             <DialogTitle className="text-xl font-semibold flex items-center gap-2">
               <Share2Icon className="h-5 w-5" />
