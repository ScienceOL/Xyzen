"use client";
import McpIcon from "@/assets/McpIcon";
import { Badge } from "@/components/base/Badge";
import AvatarComponent from "@/components/shared/AvatarComponent";
import { PencilIcon, TrashIcon } from "@heroicons/react/24/outline";
import { motion, type Variants } from "framer-motion";
import React, { useEffect, useRef, useState } from "react";

import AddAgentModal from "@/components/modals/AddAgentModal";
import ConfirmationModal from "@/components/modals/ConfirmationModal";
import EditAgentModal from "@/components/modals/EditAgentModal";
import { useXyzen } from "@/store";

// Import types from separate file
import type { Agent } from "@/types/agents";

interface AgentCardProps {
  agent: Agent;
  onClick?: (agent: Agent) => void;
  onEdit?: (agent: Agent) => void;
  onDelete?: (agent: Agent) => void;
  hiddenGraphAgentIds?: string[];
}

// 定义动画变体
const itemVariants: Variants = {
  hidden: { y: 20, opacity: 0 },
  visible: {
    y: 0,
    opacity: 1,
    transition: {
      type: "spring",
      stiffness: 100,
      damping: 12,
    },
  },
};

// 右键菜单组件
interface ContextMenuProps {
  x: number;
  y: number;
  onEdit: () => void;
  onDelete: () => void;
  onClose: () => void;
  isDefaultAgent?: boolean;
  agent?: Agent;
}

const ContextMenu: React.FC<ContextMenuProps> = ({
  x,
  y,
  onEdit,
  onDelete,
  onClose,
  isDefaultAgent = false,
  agent,
}) => {
  const menuRef = useRef<HTMLDivElement>(null);

  useEffect(() => {
    const handleClickOutside = (event: MouseEvent) => {
      if (menuRef.current && !menuRef.current.contains(event.target as Node)) {
        onClose();
      }
    };

    const handleEscape = (event: KeyboardEvent) => {
      if (event.key === "Escape") {
        onClose();
      }
    };

    document.addEventListener("mousedown", handleClickOutside);
    document.addEventListener("keydown", handleEscape);

    return () => {
      document.removeEventListener("mousedown", handleClickOutside);
      document.removeEventListener("keydown", handleEscape);
    };
  }, [onClose]);

  return (
    <motion.div
      ref={menuRef}
      initial={{ opacity: 0, scale: 0.95 }}
      animate={{ opacity: 1, scale: 1 }}
      exit={{ opacity: 0, scale: 0.95 }}
      transition={{ duration: 0.1 }}
      className="fixed z-50 w-48 rounded-sm border border-neutral-200 bg-white shadow-lg dark:border-neutral-700 dark:bg-neutral-800"
      style={{ left: x, top: y }}
    >
      <>
        <button
          onClick={() => {
            onEdit();
            onClose();
          }}
          className={`flex w-full items-center gap-2 px-4 py-2.5 text-left text-sm text-neutral-700 transition-colors hover:bg-neutral-100 dark:text-neutral-300 dark:hover:bg-neutral-700 ${
            isDefaultAgent ? "rounded-lg" : "rounded-t-lg"
          }`}
        >
          <PencilIcon className="h-4 w-4 text-indigo-600 dark:text-indigo-400" />
          编辑助手
        </button>
        {!isDefaultAgent && (
          <button
            onClick={() => {
              onDelete();
              onClose();
            }}
            className="flex w-full items-center gap-2 rounded-b-lg px-4 py-2.5 text-left text-sm text-neutral-700 transition-colors hover:bg-red-50 dark:text-neutral-300 dark:hover:bg-neutral-700"
          >
            <TrashIcon className="h-4 w-4 text-red-600 dark:text-red-400" />
            {agent?.agent_type === "graph" ? "移除助手" : "删除助手"}
          </button>
        )}
      </>
    </motion.div>
  );
};

// 详细版本-包括名字，描述，头像，标签以及GPT模型
const AgentCard: React.FC<AgentCardProps> = ({
  agent,
  onClick,
  onEdit,
  onDelete,
  hiddenGraphAgentIds = [],
}) => {
  const [contextMenu, setContextMenu] = useState<{
    x: number;
    y: number;
  } | null>(null);

  // Check if it's a default agent based on tags
  const isDefaultAgent = agent.tags?.some((tag) => tag.startsWith("default_"));

  const handleContextMenu = (e: React.MouseEvent) => {
    e.preventDefault();
    e.stopPropagation();

    setContextMenu({
      x: e.clientX,
      y: e.clientY,
    });
  };

  return (
    <>
      <motion.div
        layout
        variants={itemVariants}
        whileHover={{ scale: 1.03, transition: { duration: 0.2 } }}
        whileTap={{ scale: 0.98 }}
        onClick={() => onClick?.(agent)}
        onContextMenu={handleContextMenu}
        className={`
        group relative flex cursor-pointer items-start gap-4 rounded-sm border p-3
        border-neutral-200 bg-white hover:bg-neutral-50 dark:border-neutral-800 dark:bg-neutral-900 dark:hover:bg-neutral-800/60
        ${agent.id === "default-chat" ? "select-none" : ""}
      `}
      >
        {/* 头像 */}
<<<<<<< HEAD
        <AvatarComponent
          avatar={agent.avatar ?? undefined}
          backgroundColor={agent.avatar_background_color ?? undefined}
          alt={agent.name}
        />
=======
        <div className="h-10 w-10 flex-shrink-0 avatar-glow">
          <img
            src={
              agent.avatar ||
              (agent.tags?.includes("default_chat")
                ? "/defaults/agents/avatar1.png"
                : "/defaults/agents/avatar2.png")
            }
            alt={agent.name}
            className="h-10 w-10 rounded-full border border-neutral-200 object-cover dark:border-neutral-700"
          />
        </div>
>>>>>>> a696b4a8

        {/* 内容 */}
        <div className="flex flex-1 flex-col min-w-0">
          <div className="flex items-center gap-2">
            <h3
              className="text-sm font-semibold text-neutral-800 dark:text-white truncate flex-shrink"
              title={agent.name}
            >
              {agent.name}
            </h3>

            {/* Agent type badge */}
            {/*{agent.agent_type === "graph" && (
              <Badge
                variant="blue"
                className="flex items-center gap-1 flex-shrink-0"
              >
                📊 {agent.node_count || 0} nodes
              </Badge>
            )}*/}

            {/* Graph agent sidebar status badge */}
            {agent.agent_type === "graph" &&
              !hiddenGraphAgentIds.includes(agent.id) && (
                <Badge
                  variant="green"
                  className="flex items-center gap-1 flex-shrink-0"
                >
                  ✓ Added
                </Badge>
              )}

            {/* MCP servers badge */}
            {agent.mcp_servers && agent.mcp_servers.length > 0 && (
              <Badge
                variant="blue"
                className="flex items-center gap-1 flex-shrink-0"
              >
                <McpIcon className="h-3 w-3" />
                {agent.mcp_servers.length}
              </Badge>
            )}
          </div>

          <p className="mt-1 text-xs text-neutral-600 dark:text-neutral-400 line-clamp-2">
            {agent.description}
          </p>
        </div>
      </motion.div>

      {/* 右键菜单 */}
      {contextMenu && (
        <ContextMenu
          x={contextMenu.x}
          y={contextMenu.y}
          onEdit={() => onEdit?.(agent)}
          onDelete={() => onDelete?.(agent)}
          onClose={() => setContextMenu(null)}
          isDefaultAgent={isDefaultAgent}
          agent={agent}
        />
      )}
    </>
  );
};

const containerVariants: Variants = {
  hidden: { opacity: 0 },
  visible: {
    opacity: 1,
    transition: {
      staggerChildren: 0.08,
      delayChildren: 0.1,
    },
  },
};

interface XyzenAgentProps {
  systemAgentType?: "chat" | "all";
}

export default function XyzenAgent({
  systemAgentType = "all",
}: XyzenAgentProps) {
  const [isAddModalOpen, setAddModalOpen] = useState(false);
  const [isEditModalOpen, setEditModalOpen] = useState(false);
  const [editingAgent, setEditingAgent] = useState<Agent | null>(null);
  const [isConfirmModalOpen, setConfirmModalOpen] = useState(false);
  const [agentToDelete, setAgentToDelete] = useState<Agent | null>(null);
  const {
    agents,
    fetchAgents,
    createDefaultChannel,
    deleteAgent,
    removeGraphAgentFromSidebar,
    chatHistory,
    channels,
    activateChannel,
    hiddenGraphAgentIds,
    fetchMcpServers,
    fetchMyProviders,
    llmProviders,
    llmProvidersLoading,
  } = useXyzen();

  useEffect(() => {
    fetchAgents();
  }, [fetchAgents]);

  // Ensure providers are loaded on mount
  useEffect(() => {
    if (llmProviders.length === 0 && !llmProvidersLoading) {
      fetchMyProviders().catch((error) => {
        console.error("Failed to fetch providers:", error);
      });
    }
  }, [llmProviders.length, llmProvidersLoading, fetchMyProviders]);

  // Ensure MCP servers are loaded first
  useEffect(() => {
    const loadMcps = async () => {
      try {
        await fetchMcpServers();
      } catch (error) {
        console.error("Failed to load MCP servers:", error);
      }
    };

    loadMcps();
  }, [fetchMcpServers]);

  const handleAgentClick = async (agent: Agent) => {
    // 使用实际的 agent ID（系统助手和普通助手都有真实的 ID）
    const agentId = agent.id;

    // Ensure providers are loaded before creating a channel
    if (llmProviders.length === 0) {
      try {
        await fetchMyProviders();
      } catch (error) {
        console.error("Failed to fetch providers:", error);
      }
    }

    // 1. 从 chatHistory 中找到该 agent 的所有 topics
    const agentTopics = chatHistory.filter((topic) => {
      const channel = channels[topic.id];
      if (!channel) return false;

      // 严格匹配 agentId
      return channel.agentId === agentId;
    });

    if (agentTopics.length === 0) {
      await createDefaultChannel(agentId);
    } else {
      const latestTopic = agentTopics.sort(
        (a, b) =>
          new Date(b.updatedAt).getTime() - new Date(a.updatedAt).getTime(),
      )[0];
      await activateChannel(latestTopic.id);
    }
  };

  const handleEditClick = (agent: Agent) => {
    setEditingAgent(agent);
    setEditModalOpen(true);
  };

  const handleDeleteClick = (agent: Agent) => {
    setAgentToDelete(agent);
    setConfirmModalOpen(true);
  };

  // Find system agents within the user's agents list using tags
  const filteredSystemAgents = agents.filter((agent) => {
    if (!agent.tags) return false;

    if (systemAgentType === "all") {
      return agent.tags.some((tag) => tag.startsWith("default_"));
    }
    if (systemAgentType === "chat") {
      return agent.tags.includes("default_chat");
    }
    return false;
  });

  // Regular agents (excluding the ones already identified as default)
  const regularAgents = agents.filter(
    (agent) =>
      agent.agent_type === "regular" &&
      !agent.tags?.some((tag) => tag.startsWith("default_")),
  );
  const visibleGraphAgents = agents.filter(
    (agent) =>
      agent.agent_type === "graph" && !hiddenGraphAgentIds.includes(agent.id),
  );
  const allAgents = [
    ...filteredSystemAgents,
    ...regularAgents,
    ...visibleGraphAgents,
  ];

  // Clean sidebar with auto-loaded MCPs for system agents

  return (
    <motion.div
      className="space-y-2 px-4 custom-scrollbar overflow-y-auto h-full"
      variants={containerVariants}
      initial="hidden"
      animate="visible"
    >
      {allAgents.map((agent) => (
        <AgentCard
          key={agent.id}
          agent={agent}
          onClick={handleAgentClick}
          onEdit={handleEditClick}
          onDelete={handleDeleteClick}
          hiddenGraphAgentIds={hiddenGraphAgentIds}
        />
      ))}
      <button
        className="w-full rounded-sm border-2 border-dashed border-neutral-300 bg-transparent py-3 text-sm font-semibold text-neutral-600 transition-colors hover:border-neutral-400 hover:bg-neutral-50 dark:border-neutral-700 dark:text-neutral-400 dark:hover:border-neutral-600 dark:hover:bg-neutral-800/50"
        onClick={() => setAddModalOpen(true)}
      >
        + 添加助手
      </button>
      <AddAgentModal
        isOpen={isAddModalOpen}
        onClose={() => setAddModalOpen(false)}
      />
      <EditAgentModal
        isOpen={isEditModalOpen}
        onClose={() => setEditModalOpen(false)}
        agent={editingAgent}
      />
      {agentToDelete && (
        <ConfirmationModal
          isOpen={isConfirmModalOpen}
          onClose={() => setConfirmModalOpen(false)}
          onConfirm={() => {
            if (agentToDelete.agent_type === "graph") {
              // Remove graph agent from sidebar only
              removeGraphAgentFromSidebar(agentToDelete.id);
            } else {
              // Delete regular agent permanently
              deleteAgent(agentToDelete.id);
            }
            setConfirmModalOpen(false);
            setAgentToDelete(null);
          }}
          title={
            agentToDelete.agent_type === "graph"
              ? "Remove Graph Agent"
              : "Delete Agent"
          }
          message={
            agentToDelete.agent_type === "graph"
              ? `Are you sure you want to remove "${agentToDelete.name}" from the sidebar? The graph agent will still exist and can be added back later.`
              : `Are you sure you want to permanently delete the agent "${agentToDelete.name}"? This action cannot be undone.`
          }
        />
      )}
    </motion.div>
  );
}<|MERGE_RESOLUTION|>--- conflicted
+++ resolved
@@ -162,26 +162,11 @@
       `}
       >
         {/* 头像 */}
-<<<<<<< HEAD
         <AvatarComponent
           avatar={agent.avatar ?? undefined}
           backgroundColor={agent.avatar_background_color ?? undefined}
           alt={agent.name}
         />
-=======
-        <div className="h-10 w-10 flex-shrink-0 avatar-glow">
-          <img
-            src={
-              agent.avatar ||
-              (agent.tags?.includes("default_chat")
-                ? "/defaults/agents/avatar1.png"
-                : "/defaults/agents/avatar2.png")
-            }
-            alt={agent.name}
-            className="h-10 w-10 rounded-full border border-neutral-200 object-cover dark:border-neutral-700"
-          />
-        </div>
->>>>>>> a696b4a8
 
         {/* 内容 */}
         <div className="flex flex-1 flex-col min-w-0">
