import json
import logging
from typing import Any, Dict, List, Mapping, Optional, Union

import requests
from fastmcp import FastMCP
from fastmcp.server.auth import JWTVerifier
from fastmcp.server.dependencies import AccessToken, get_access_token

from internal import configs
from middleware.auth import AuthProvider

logger = logging.getLogger(__name__)

lab_mcp: FastMCP = FastMCP(name="Lab 🚀")

# lab_auth = JWTVerifier(
#     public_key="""-----BEGIN PUBLIC KEY-----
# MIIBIjANBgkqhkiG9w0BAQEFAAOCAQ8AMIIBCgKCAQEAnn3jPyW81YqSjSLWBkdE
# ZzurZ5gimj6Db693bO0WvhMPABpYdOTeAU1mnQh2ep4H7zoUdz4PKARh/p5Meh6l
# ejtbyliptvW9WXg5LoquIzPyTe5/2W9GoTrzDHMdM89Gc2dn16TbsKU5z3lROlBP
# Q2v7UjQCbs8VpSogb44kOn0cx/MV2+VBfJzFWkJnaXxc101YUteJytJRMli0Wqev
# nYqzCgrtbdvqVF/8hqETZOIWdWlhRDASdYw3R08rChcMJ9ucZL/VUM+aKu+feekQ
# UZ6Bi6CeZjgqBoiwccApVR88WbyVXWR/3IFvJb0ndoSdH85klpp25yVAHTdSIDZP
# lQIDAQAB
# -----END PUBLIC KEY-----""",
#     # NOTE: bohrium access token 中不携带 issuer 和 audience 字段，不注释则会校验失败报错
#     # issuer="https://platform.test.bohrium.com",
#     # audience="bb154829-8428-4fef-a110-b1066c752520",
#     algorithm="RS256",
# )

# CASE: 使用 Casdoor jwks 作为身份验证提供者
lab_auth = JWTVerifier(
    jwks_uri="http://host.docker.internal:8000/.well-known/jwks",
    # NOTE: casdoor 中没有提供标准的 OIDC（如/.well-known/openid-configuration），携带以下两个信息会失败
    # issuer="http://host.docker.internal:8000/",
    # audience="a387a4892ee19b1a2249",
    algorithm="RS256",  # 使用 RSA 算法，匹配 JWKS 中的 alg
)

# CASE: 使用对称加密算法 HS256，适用于测试环境
# lab_auth = JWTVerifier(
#     # 使用 RSA 公钥 (从 JWKS 的 x5c 证书中提取)
#     public_key="""-----BEGIN CERTIFICATE-----
# MIIE3TCCAsWgAwIBAgIDAeJAMA0GCSqGSIb3DQEBCwUAMCgxDjAMBgNVBAoTBWFkbWluMRYwFAYDVQQDEw1jZXJ0LWJ1aWx0LWluMB4XDTI0MDkwOTA5MjYxMVoXDTQ0MDkwOTA5MjYxMVowKDEOMAwGA1UEChMFYWRtaW4xFjAUBgNVBAMTDWNlcnQtYnVpbHQtaW4wggIiMA0GCSqGSIb3DQEBAQUAA4ICDwAwggIKAoICAQC3EnylZ2VurCm4gVtZHBUw67qvuKoYuU9whqaJr2UQEboIX4ca+FtZCjDgcBoD80lwSoYrcKpTG+DIVEMDznUHOjKwongRWclV1jeE3jZqObtmG9872yt/WX+nxQLyDrk+nUGhci6QrhgoYToN1DYaMqMV1Pi8catx8S0W3gg+ilb9mG3xdFpQo89o84mJhajTE/5/0jBuQ50Dx8CRolpRWjZ6i9RNVfFQglei+aW0RNf1PY6RqMkxc/Hy0XwXf/bjM5Ax7Aajwtehx0Q1zeUaRMMhFu6REtz345oJdLJpUkpFwJN4dPQ35a0tqnjkD1MLZjvBhSgOt5IPAJA1HmcR83RMBS8B3iV6y/clPjr02cjyasORy+kL/aFMfZfwvuRWX1NqRE99+rUTlPszH2SQi7PCUItQK72nnMYWBMXgyS8/Mra48q7LDAB/ZQnWuEG1+P1SdsQUWM2UaxkgjmfMNATVAgufrLOcOZDxAwVS7+quCF5f/QPTWaFqz5ofcpoUlf0iriv/k1mil7OghX0eqyLI2cCSma+dgB1eMni91eDCLVRT25mGDYreFjkpAwpMx2uaBk5e6ffT2jmZ2Zp9iCrUomLXDNiwY2wZDClcDKFiHNhNPAN3IbvBC3c6qpt0dLsWvGYW2IQTTnI71r/YY1XN/mTa4t/zwI+/kghjMQIDAQABoxAwDjAMBgNVHRMBAf8EAjAAMA0GCSqGSIb3DQEBCwUAA4ICAQBJUMBYJXnNihlGA2NMFIZMlsnW+5tjUqqK/Pv+oSptrqZxwDKFZL0NMxd4pVnLxIdU5HEcN2e01Xyqlaf5Tm3BZN6MaRVZAIRVfvxcNESQYA0jSFjsJzZUFGIQf8P9a5u+7qqSmj4tZx4XaRjOGSOf8t2RMJDmAbUeydLiD8nyCcxTzetmyYky8J3NBUoYGRbwU6KKbkxHbT35QheAb3jT4CELopLZ57Aa5Fb8xTjQ6tNqwZ+Z3993FkTOWPYLNLM1l46oN3g9yVY4ncGjUJkxsLTpAXB4I+wdqeew9XXexWNcY3cWWjA5VXgCNzntkPFM1D5IWkgP8MYVCvdv0Unfo78PahwVMoQMnDG4xLuS50gVKpukHLZQJNFPF0X4u/JeXauKPv/w7ssTTAK+8RIBYxBXQ72zDJNHyTqldR4efPHZfcW7OTmUr5FGNZThyW7ipvZRWcLM4u4IaWF2ncllOSqAXs1gDxkk201J7LrboZOjC3zgxE9HTCXpiszOAt5I38++5ufE3/hJW3ckz0jaJDeFqUphnn8eQhXPSwtCR8TL4ZpXSAFEpwahG+fCfZDK2KyPME33eXV3jtsYf0QHerYiMnP+tf1vAk3qtOzoE6Iv16fpBUvshk1Gm6E6bdhsP0hCrMwV4dm8uC3S52qcFiWZ6AC/HURaMbY+/lOs0A==
# -----END CERTIFICATE-----""",
#     issuer="http://localhost:8000",
#     audience="a387a4892ee19b1a2249",
#     algorithm="RS256",  # 使用 RSA 算法，匹配 JWKS 中的 alg
# )

ParamsType = Mapping[str, Union[str, int, float, None]]


# 通过ak获取当前用户信息✅
@lab_mcp.tool
async def show_user_info() -> dict[str, Any]:
    """
    Returns the user information from the access token.
    """
    access_token: AccessToken | None = get_access_token()
    if not access_token:
        return {"error": "Access token is required for this operation."}

    # 使用现有的 parse_user_info 方法从 AccessToken 的 claims 中解析用户信息
    user_info = AuthProvider.parse_user_info(access_token.claims)

    if not user_info or not user_info.id:
        return {
            "message": f"Hello, unknown! Your scopes are: {', '.join(access_token.scopes)}",
        }

    return {
        # "token":access_token.token,
        "id": user_info.id,
        "username": user_info.username,
        "email": user_info.email,
        "displayName": user_info.display_name,
        "avatarUrl": user_info.avatar_url,
        "extra": user_info.extra,
    }


# 获取实验室列表✅
@lab_mcp.tool
async def list_laboratories() -> dict:
    """
    Retrieve a list of laboratories using the internal lab API.
    Authentication is handled automatically on the server.

    Returns:
        dict: Operation result dictionary containing the following fields.

        Success:
            - success (bool): True if the operation succeeded.
            - labs (list[dict]): List of laboratory details. Each dictionary contains:
                - lab_uuid (str): Unique identifier of the laboratory.
                - other fields returned by the API.

        Failure:
            - success (bool): False
            - error (str): Description of the error.
    """
    try:
        url = f"{configs.Lab.Api}/api/v1/lab/list?page=1&page_size=1000"
        access_token = get_access_token()
        if not access_token:
            raise ValueError("Access token is required for this operation.")
        logger.info(f"Authorization: Bearer {access_token.token}")
        resp = requests.get(
            url,
            headers={"Authorization": f"Bearer {access_token.token}"},
            timeout=configs.Lab.Timeout,
        )

        resp.raise_for_status()
        result = resp.json()

        if result.get("code") != 0:
            error_msg = f"API returned an error: {result.get('msg', 'Unknown Error')}"
            logger.error(error_msg)
            return {"error": error_msg, "success": False}
        labs = result.get("data", {}).get("data", [])
        logger.info(f"Successfully retrieved {len(labs)} labs.")
        return {"success": True, "labs": labs}
    except requests.exceptions.RequestException as e:
        error_msg = f"Network error when calling lab API: {str(e)}"
        logger.error(error_msg)
        return {"error": error_msg, "success": False}
    except Exception as e:
        error_msg = f"An unexpected error occurred: {str(e)}"
        logger.error(error_msg)
        return {"error": error_msg, "success": False}


# 获取实验室下所有设备✅
@lab_mcp.tool
async def list_laboratory_devices(lab_uuid: str, type: str = "device") -> dict:
    """
    Retrieve all devices or resources in a laboratory using the internal lab API.
    Authentication is handled automatically on the server.

    Args:
        lab_uuid (str): Unique identifier of the laboratory.
        type (str, optional): Type of resources to list, default is "device".

    Returns:
        dict: Operation result dictionary containing the following fields.

        Success:
            - success (bool): True if the operation succeeded.
            - devices (list[str]): List of device/resource names.
            - device_count (int): Number of devices/resources retrieved.

        Failure:
            - success (bool): False
            - error (str): Description of the error.
    """
    try:
        access_token = get_access_token()
        if not access_token:
            raise ValueError("API SecretKey is not configured on the server.")

        url = f"{configs.Lab.Api}/api/v1/lab/material/resource"
        headers = {
            "Authorization": f"Bearer {access_token.token}",
            "Accept": "application/json",
            "Content-Type": "application/json",
        }

        params = {"lab_uuid": lab_uuid, "type": type}

        logger.info(f"Making request to {url}...")

        response = requests.get(url, headers=headers, params=params, timeout=configs.Lab.Timeout)
        response.raise_for_status()

        result = response.json()
        print(result)

        if result.get("code") != 0:
            error_msg = f"API returned an error: {result.get('msg', 'Unknown Error')}"
            logger.error(error_msg)
            return {"error": error_msg, "success": False}

        data = result.get("data", {})
        devices = data.get("resource_name_list", [])
        logger.info(f"Successfully retrieved {len(devices)} devices for lab: {data.get('lab_name')}")

        return {"success": True, "devices": [d.get("name", "") for d in devices], "device_count": len(devices)}

    except requests.exceptions.RequestException as e:
        error_msg = f"Network error when calling lab API: {str(e)}"
        logger.error(error_msg)
        return {"error": error_msg, "success": False}

    except Exception as e:
        error_msg = f"An unexpected error occurred: {str(e)}"
        logger.error(error_msg)
        return {"error": error_msg, "success": False}


# 获取实验室资源✅
@lab_mcp.tool
async def list_laboratory_resources(lab_uuid: str, type: str = "resources") -> dict:
    """
    Retrieve all resources in a laboratory using the internal lab API.
    Authentication is handled automatically on the server.

    Args:
        lab_uuid (str): Unique identifier of the laboratory.
        type (str, optional): Type of resources to list, default is "resources".

    Returns:
        dict: Operation result dictionary containing the following fields.

        Success:
            - success (bool): True if the operation succeeded.
            - devices (list[str]): List of all device/resource names in the laboratory.
            - resources_count (int): Number of devices/resources retrieved.

        Failure:
            - success (bool): False
            - error (str): Description of the error.
    """
    try:
        access_token = get_access_token()
        if not access_token:
            raise ValueError("API SecretKey is not configured on the server.")

        url = f"{configs.Lab.Api}/api/v1/lab/material/resource"
        headers = {
            "Authorization": f"Bearer {access_token.token}",
            "Accept": "application/json",
            "Content-Type": "application/json",
        }
        params = {"lab_uuid": lab_uuid}

        logger.info(f"Making request to {url}...")

        response = requests.get(url, headers=headers, params=params, timeout=configs.Lab.Timeout)
        response.raise_for_status()
        result = response.json()

        if result.get("code") != 0:
            error_msg = f"API returned an error: {result.get('msg', 'Unknown Error')}"
            logger.error(error_msg)
            return {"error": error_msg, "success": False}

        data = result.get("data", {})
        devices = data.get("resource_name_list", [])
        logger.info(f"Successfully retrieved {len(devices)} devices for lab: {data.get('lab_name')}")

        return {"success": True, "devices": [d.get("name", "") for d in devices], "resources_count": len(devices)}

    except requests.exceptions.RequestException as e:
        error_msg = f"Network error when calling lab API: {str(e)}"
        logger.error(error_msg)
        return {"error": error_msg, "success": False}

    except Exception as e:
        error_msg = f"An unexpected error occurred: {str(e)}"
        logger.error(error_msg)
        return {"error": error_msg, "success": False}


# 查询设备动作✅
@lab_mcp.tool
async def list_device_actions(
    lab_uuid: str,
    name: str,
) -> dict:
    """
    Retrieve available actions for a specific device using the internal lab API.
    Authentication is handled automatically on the server.

    Args:
        lab_uuid (str): Unique identifier of the laboratory.
        name (str): Name or ID of the device.

    Returns:
        dict: Operation result dictionary containing the following fields.

        Success:
            - success (bool): True if the operation succeeded.
            - device_id (str): Name or ID of the device.
            - actions (list[str]): List of available actions for the device.
            - action_count (int): Number of available actions.

        Failure:
            - success (bool): False
            - error (str): Description of the error.
    """
    try:
        access_token = get_access_token()
        if not access_token:
            raise ValueError("API SecretKey is not configured on the server.")

        url = f"{configs.Lab.Api}/api/v1/lab/material/device/actions"

        headers = {
            "Authorization": f"Bearer {access_token.token}",
            "Accept": "application/json",
            "Content-Type": "application/json",
        }

        params = {"name": name, "lab_uuid": lab_uuid}

        logger.info(f"Making request to {url} for name {name}...")

        response = requests.get(url, headers=headers, params=params, timeout=configs.Lab.Timeout)
        response.raise_for_status()
        result = response.json()

        if result.get("code") != 0:
            error_msg = f"API returned an error: {result.get('msg', 'Unknown Error')}"
            logger.error(error_msg)
            return {"error": error_msg, "success": False}

        data = result.get("data", {})
        actions = data.get("actions", [])
        logger.info(f"Successfully retrieved {len(actions)} actions for name: {name}")

        return {"success": True, "device_id": data.get("name", ""), "actions": actions, "action_count": len(actions)}

    except requests.exceptions.RequestException as e:
        error_msg = f"Network error when calling lab API: {str(e)}"
        logger.error(error_msg)
        return {"error": error_msg, "success": False}

    except Exception as e:
        error_msg = f"An unexpected error occurred: {str(e)}"
        logger.error(error_msg)
        return {"error": error_msg, "success": False}


# 对设备指定动作✅
@lab_mcp.tool
async def perform_device_action(
    lab_uuid: str,
    device_id: str,
    action_type: str,
    action: str,
    param: Optional[Any] = None,
) -> dict:
    """
    Perform a specific action on a device using the internal lab API.
    Authentication is handled automatically on the server.

    Args:
        lab_uuid (str): Unique identifier of the laboratory.
        device_id (str): ID of the device (as returned by `list_laboratory_devices`).
        action_type (str): Type of the action (refer to `list_device_actions` schema).
        action (str): Name of the action to perform (e.g., "test_latency", "create_resource").
        param (Optional[Any]): Parameters for the action. Can be a dict or a JSON string.
            If None, defaults to {"unilabos_device_id": device_id}.

    Returns:
        dict: Operation result dictionary containing the following fields.

        Success:
            - success (bool): True if the operation succeeded.
            - job_id (str): ID of the job created to perform the action.
            - status (str): Current status of the job.
            - return_info (dict): Optional returned information from the device/action.

        Failure:
            - success (bool): False
            - error (str): Description of the error.
    """
    try:
        access_token = get_access_token()
        if not access_token:
            raise ValueError("API SecretKey is not configured on the server.")

        url = f"{configs.Lab.Api}/api/v1/lab/mcp/run/action"
        headers = {
            "Authorization": f"Bearer {access_token.token}",
            "Accept": "application/json",
            "Content-Type": "application/json",
        }

        # --- normalize param into a dict (JSON object) ---
        if param is None:
            apiparams = {"unilabos_device_id": device_id}
        elif isinstance(param, dict):
            apiparams = param
        elif isinstance(param, str):
            # try parse JSON string -> dict
            try:
                parsed = json.loads(param)
                if isinstance(parsed, dict):
                    apiparams = parsed
                else:
                    # parsed is not a dict (e.g. list/number), wrap as device id fallback
                    apiparams = {"unilabos_device_id": param}
            except json.JSONDecodeError:
                # not a JSON string, treat as device id
                apiparams = {"unilabos_device_id": param}
        else:
            # other types (list/tuple/etc) — try to coerce to dict safely
            try:
                apiparams = dict(param)
            except Exception:
                return {
                    "error": "param must be a JSON object/dict (or JSON string representing one)",
                    "success": False,
                }

        payload = {
            "lab_uuid": lab_uuid,
            "device_id": device_id,
            "action_type": action_type,
            "action": action,
            "param": apiparams,
        }

        logger.info(
            f"""Making POST request to {url} for device {device_id}
            with action {action}, payload keys: {list(payload.keys())}"""
        )

        response = requests.post(url, headers=headers, json=payload, timeout=configs.Lab.Timeout)
        response.raise_for_status()
        result = response.json()

        if result.get("code") != 0:
            error_msg = f"API returned an error: {result.get('msg', 'Unknown Error')}"
            logger.error(error_msg + f" response={result}")
            return {"error": error_msg, "success": False}

        data = result.get("data", {})
        feedback_data = data.get("feedback_data", {})

        return_info = json.loads(feedback_data.get("return_info", "{}"))

        return {
            "success": True,
            "job_id": data.get("job_id"),
            "status": data.get("status"),
            "return_info": return_info,
        }

    except requests.exceptions.Timeout:
        error_msg = "Request timed out when calling lab API"
        logger.error(error_msg)
        return {"error": error_msg, "success": False}

    except requests.exceptions.ConnectionError as e:
        error_msg = f"Connection error when calling lab API: {str(e)}"
        logger.error(error_msg)
        return {"error": error_msg, "success": False}

    except requests.exceptions.HTTPError as e:
        error_msg = f"HTTP error when calling lab API: {str(e)}"
        logger.error(error_msg)
        return {"error": error_msg, "success": False}

    except requests.exceptions.RequestException as e:
        error_msg = f"General request error: {str(e)}"
        logger.error(error_msg)
        return {"error": error_msg, "success": False}

    except Exception as e:
        error_msg = f"Unexpected error: {str(e)}"
        logger.error(error_msg)
        return {"error": error_msg, "success": False}


# 查询设备状态
# @lab_mcp.tool
# async def get_device_status(device_id: str) -> dict:
#     """
#     Gets the status of a specific device by calling the internal lab API.

#     Args:
#         device_id: The ID of the device to get status for

#     Returns:
#         Dictionary containing device ID and status information, or an error.
#     """
#     try:
#         access_token = get_access_token()
#         if not access_token:
#             raise ValueError("API SecretKey is not configured on the server.")

#         url = f"{configs.Lab.Api}/api/environment/lab/mcp/device_status/"
#         params = {"secret_key": access_token.token, "device_id": device_id}

#         logger.info(f"Making request to {url} for device {device_id}...")

#         response = requests.get(url, params=params, timeout=configs.Lab.Timeout)
#         response.raise_for_status()

#         result = response.json()

#         if result.get("code") != 0:
#             error_msg = f"API returned an error: {result.get('msg', 'Unknown Error')}"
#             logger.error(error_msg)
#             return {"error": error_msg, "success": False}

#         data = result.get("data", {})
#         status = data.get("status", {})
#         logger.info(f"Successfully retrieved status for device: {device_id}")

#         return {"success": True, "device_id": data.get("device_id"), "statuses": status, "status_count": len(status)}

#     except requests.exceptions.RequestException as e:
#         error_msg = f"Network error when calling lab API: {str(e)}"
#         logger.error(error_msg)
#         return {"error": error_msg, "success": False}

#     except Exception as e:
#         error_msg = f"An unexpected error occurred: {str(e)}"
#         logger.error(error_msg)
#         return {"error": error_msg, "success": False}


# 获取工作流模版列表，如有标签就筛选标签✅
@lab_mcp.tool
def get_workflow_templates(
    page: int = 1,
    page_size: int = 30,
    timeout: int = 30,
    tag_filters: Optional[List[str]] = None,
) -> Dict[str, Any]:
    """
    Retrieve a paginated list of workflow templates using the internal lab API.
    Authentication is handled automatically on the server.

    Args:
        lab_uuid (str): The lab UUID.
        page (int, optional): Page number to retrieve, default is 1.
        page_size (int, optional): Number of templates per page, default is 30.
        timeout (int, optional): Request timeout in seconds, default is 30.
        tag_filters (Optional[List[str]]): List of tags to filter templates.
            - None or []: Return all templates.
            - Single value: Return templates that contain this tag.
            - Multiple values: Return templates that match all provided tags.
              (the request will expand into ?tags=tag1&tags=tag2)

    Returns:
        dict: Operation result dictionary containing the following fields.

        Success:
            - success (bool): True if the operation succeeded.
            - data (dict): Workflow template data returned by the API.
              If `tag_filters` is provided, only templates that match
              the given tags will be included.

        Failure:
            - success (bool): False
            - error (str): Description of the error.
    """

    try:
        access_token = get_access_token()
        if not access_token:
            raise ValueError("API SecretKey is not configured on the server.")

        url = f"{configs.Lab.Api}/api/v1/lab/workflow/template/list"

        headers = {
            "Authorization": f"Bearer {access_token.token}",
            "Accept": "application/json",
        }

        params = {
            "page": page,
            "page_size": page_size,
            "tag": tag_filters,
        }

        if tag_filters:
            params["tags"] = tag_filters
            logger.info(f"Applying tag filters: {tag_filters}")
        else:
            logger.info("No tag filters applied, retrieving all templates")

        logger.info(f"请求工作流模板列表: {url}, 参数: {params}")
        response = requests.get(url, headers=headers, params=params, timeout=timeout)
        response.raise_for_status()
        result = response.json()

        if result.get("code", 0) != 0:
            error_msg = f"API 返回错误: {result.get('msg', '未知错误')}"
            logger.error(error_msg)
            return {"error": error_msg, "success": False}

        return {"success": True, "data": result.get("data")}

    except requests.exceptions.Timeout:
        logger.error("请求超时")
        return {"code": -1, "msg": "请求超时", "data": {"count": 0, "next": None, "previous": None, "results": []}}
    except requests.exceptions.ConnectionError:
        logger.error("连接错误")
        return {
            "code": -1,
            "msg": "无法连接到服务器",
            "data": {"count": 0, "next": None, "previous": None, "results": []},
        }
    except requests.exceptions.RequestException as e:
        logger.error(f"请求异常: {str(e)}")
        return {
            "code": -1,
            "msg": f"请求失败: {str(e)}",
            "data": {"count": 0, "next": None, "previous": None, "results": []},
        }
    except Exception as e:
        logger.error(f"获取工作流模板列表失败: {str(e)}")
        return {
            "code": -1,
            "msg": f"获取工作流模板列表失败: {str(e)}",
            "data": {"count": 0, "next": None, "previous": None, "results": []},
        }


# 获取工作流列表✅
@lab_mcp.tool
def get_workflow_list(
    lab_uuid: str,
    page: int = 1,
    page_size: int = 30,
    timeout: int = 30,
) -> dict[str, Any]:
    """
    Retrieve a paginated list of workflows for a specific laboratory using the internal lab API.
    Authentication is handled automatically on the server.

    Args:
        lab_uuid (str): Unique identifier of the laboratory.
        page (int, optional): Page number to retrieve, default is 1.
        page_size (int, optional): Number of workflows per page, default is 30.
        timeout (int, optional): Request timeout in seconds, default is 30.

    Returns:
        dict: Operation result dictionary containing the following fields.

        Success:
            - success (bool): True if the operation succeeded.
            - data (dict): Workflow list data returned by the API.

        Failure:
            - success (bool): False
            - error (str): Description of the error.
    """
    try:
        access_token = get_access_token()
        if not access_token:
            raise ValueError("API SecretKey is not configured on the server.")

        url = f"{configs.Lab.Api}/api/v1/lab/workflow/owner/list"
        headers = {
            "Authorization": f"Bearer {access_token.token}",
            "Accept": "application/json",
        }
        from typing import Iterable, Mapping, Union

<<<<<<< HEAD
        ParamsType = Mapping[str, Union[str, int, float, None, Iterable[Union[str, int, float]]]]

=======
>>>>>>> ac952426
        params: ParamsType = {
            "page": page,
            "page_size": page_size,
            "lab_uuid": lab_uuid,
        }

        logger.info(f"请求工作流列表: {url}, 参数: {params}")
        response = requests.get(url, headers=headers, params=params, timeout=timeout)
        response.raise_for_status()
        result = response.json()

        if result.get("code", 0) != 0:
            error_msg = f"API 返回错误: {result.get('msg', '未知错误')}"
            logger.error(f"API 响应数据: {result}")
            logger.error(error_msg)
            return {"error": error_msg, "success": False}

        return {"success": True, "data": result.get("data")}

    except requests.exceptions.Timeout:
        logger.error("请求超时")
        return {"code": -1, "msg": "请求超时", "data": {"count": 0, "next": None, "previous": None, "results": []}}
    except requests.exceptions.ConnectionError:
        logger.error("连接错误")
        return {
            "code": -1,
            "msg": "无法连接到服务器",
            "data": {"count": 0, "next": None, "previous": None, "results": []},
        }
    except requests.exceptions.RequestException as e:
        logger.error(f"请求异常: {str(e)}")
        return {
            "code": -1,
            "msg": f"请求失败: {str(e)}",
            "data": {"count": 0, "next": None, "previous": None, "results": []},
        }
    except Exception as e:
        logger.error(f"获取工作流列表失败: {str(e)}")
        return {
            "code": -1,
            "msg": f"获取工作流列表失败: {str(e)}",
            "data": {"count": 0, "next": None, "previous": None, "results": []},
        }


# publish工作流模版✅
@lab_mcp.tool
def create_workflow_template(uuid: str, description: str, published: bool = True, timeout: int = 30) -> Dict[str, Any]:
    """
    Create and optionally publish a workflow template using the internal lab API.
    Authentication is handled automatically on the server.

    Args:
        uuid (str): Unique identifier of the workflow.
        description (str): Description of the workflow template.
        published (bool, optional): Whether to publish the template immediately, default is True.
        timeout (int, optional): Request timeout in seconds, default is 30.

    Returns:
        dict: Operation result dictionary containing the following fields.

        Success:
            - success (bool): True if the template was created successfully.
            - data (dict): Data returned by the API (template details).

        Failure:
            - success (bool): False
            - error (str): Description of the error.
    """
    try:
        access_token = get_access_token()
        if not access_token:
            raise ValueError("API SecretKey is not configured on the server.")

        # 构建完整URL
        url = f"{configs.Lab.Api}/api/v1/lab/workflow/owner"
        headers = {
            "Authorization": f"Bearer {access_token.token}",
            "Content-Type": "application/json",
            "Accept": "application/json",
        }

        # 构建请求数据
        data = {"uuid": uuid, "description": description, "published": published}

        logger.info(f"创建工作流模板: {url}, 数据: {data}")

        # 发送POST请求
        response = requests.patch(url, headers=headers, json=data, timeout=timeout)
        response.raise_for_status()

        result = response.json()

        if result.get("code") != 0:
            error_msg = f"API returned an error: {result.get('msg', 'Unknown Error')}"
            logger.error(error_msg)
            return {"error": error_msg, "success": False}

        return {"code": 0, "msg": "工作流模板创建成功", "data": result.get("data")}

    except requests.exceptions.RequestException as e:
        error_msg = f"Network error when calling lab API: {str(e)}"
        logger.error(error_msg)
        return {"error": error_msg, "success": False}

    except Exception as e:
        logger.error(f"创建工作流模板失败: {str(e)}")
        return {"code": -1, "msg": f"创建工作流模板失败: {str(e)}", "data": None}


# fork工作流✅
@lab_mcp.tool
def fork_workflow_template(source_uuid: str, target_lab_uuid: str, name: str, timeout: int = 30) -> Dict[str, Any]:
    """
    Fork (duplicate) a workflow template into a specified laboratory using the internal lab API.
    Authentication is handled automatically on the server.
    The target laboratory UUID can be provided; if not, the default configured lab UUID is used.

    Args:
        source_uuid (str): UUID of the source workflow template.
        target_lab_uuid (str): UUID of the target laboratory.
        name (str): Name of the new workflow template.
        timeout (int, optional): Request timeout in seconds, default is 30.

    Returns:
        dict: Operation result dictionary containing the following fields.

        Success:
            - success (bool): True if the fork operation succeeded.
            - data (dict): Information about the newly created workflow template, including its UUID.

        Failure:
            - success (bool): False
            - error (str): Description of the error.
    """
    try:
        access_token = get_access_token()
        if not access_token:
            raise ValueError("API SecretKey is not configured on the server.")

        url = f"{configs.Lab.Api}/api/v1/lab/workflow/owner/duplicate"
        headers = {
            "Authorization": f"Bearer {access_token.token}",
            "Content-Type": "application/json",
            "Accept": "application/json",
        }

        # # 使用配置中的实验室UUID
        # if lab_uuid == "default":
        #     lab_uuid = configs.Lab.UUID
        # 构建请求数据
        data = {
            "source_uuid": source_uuid,
            "target_lab_uuid": target_lab_uuid,
            "name": name,
        }

        logger.info(f"Fork工作流模板: {url}, 数据: {data}")

        # 发送Put请求
        response = requests.put(url, headers=headers, json=data, timeout=timeout)
        response.raise_for_status()

        result = response.json()

        if result.get("code") != 0:
            error_msg = f"API returned an error: {result.get('msg', 'Unknown Error')}"
            logger.error(error_msg)
            return {"error": error_msg, "success": False}

        return {"code": 0, "msg": "工作流模板Fork成功", "data": result.get("data")}

    except requests.exceptions.RequestException as e:
        error_msg = f"Network error when calling lab API: {str(e)}"
        logger.error(error_msg)
        return {"error": error_msg, "success": False}
    except Exception as e:
        logger.error(f"Fork工作流模板失败: {str(e)}")
        return {"code": -1, "msg": f"Fork工作流模板失败: {str(e)}", "data": None}


# 运行指定工作流✅
@lab_mcp.tool
def run_workflow(workflow_uuid: str, timeout: int = 30) -> Dict[str, Any]:
    """
    Execute a specific workflow using the internal lab API.
    Authentication is handled automatically on the server.

    Args:
        workflow_uuid (str): UUID of the workflow to run.
        timeout (int, optional): Request timeout in seconds, default is 30.

    Returns:
        dict: Operation result dictionary.

        Success:
            - success (bool): True if the workflow was started successfully.
            - task_id (str): ID of the task created for this workflow run.
              Use this task_id with the `get_task` tool to query detailed task information.

        Failure:
            - success (bool): False
            - error (str): Description of the error.

    Note:
        After starting the workflow successfully, you should immediately query the task information
        using the returned `task_id` to monitor the workflow execution.
    """
    try:
        access_token = get_access_token()
        if not access_token:
            raise ValueError("API SecretKey is not configured on the server.")

        # 构建请求
        url = f"{configs.Lab.Api}/api/v1/lab/run/workflow"
        headers = {
            "Authorization": f"Bearer {access_token.token}",
            "Accept": "application/json",
            "Content-Type": "application/json",
        }
        data = {"workflow_uuid": workflow_uuid}

        logger.info(f"运行工作流请求: {url}, data={data}")

        # 发送 PUT 请求
        response = requests.put(url, headers=headers, json=data, timeout=timeout)
        response.raise_for_status()

        result = response.json()

        logger.info(f"运行工作流响应: {result}")

        # 检查返回的 code
        if result.get("code", 0) != 0:
            error_msg = f"API 返回错误: {result.get('msg', '未知错误')}"
            logger.error(error_msg)
            return {"code": result.get("code", -1), "msg": error_msg, "data": None}

        return {"code": 0, "msg": "工作流运行成功", "task_id": result.get("data")}

    except requests.exceptions.Timeout:
        logger.error("运行工作流超时")
        return {"code": -1, "msg": "请求超时", "data": None}
    except requests.exceptions.ConnectionError:
        logger.error("运行工作流连接错误")
        return {"code": -1, "msg": "无法连接到服务器", "data": None}
    except requests.exceptions.RequestException as e:
        logger.error(f"运行工作流请求异常: {str(e)}")
        return {"code": -1, "msg": f"请求失败: {str(e)}", "data": None}
    except Exception as e:
        logger.error(f"运行工作流未知异常: {str(e)}")
        return {"code": -1, "msg": f"运行工作流失败: {str(e)}", "data": None}


# 查询工作流task详细信息
@lab_mcp.tool
def get_task(task_id: str, timeout: int = 30) -> Dict[str, Any]:
    """
    Retrieve detailed information about a workflow task using the internal lab API.
    Authentication is handled automatically on the server.

    Args:
        task_id (str): Unique identifier of the task.
        timeout (int, optional): Request timeout in seconds, default is 30.

    Returns:
        dict: Operation result dictionary.

        Success:
            - success (bool): True if the task information was retrieved successfully.
            - data (dict): Detailed information about the task returned by the API.

        Failure:
            - success (bool): False
            - error (str): Description of the error.

    Notes:
        Use this function to monitor the status and results of a workflow run using its task ID.
    """

    try:
        access_token = get_access_token()
        if not access_token:
            raise ValueError("API SecretKey is not configured on the server.")

        url = f"{configs.Lab.Api}/api/v1/lab/mcp/task/{task_id}"
        headers = {
            "Authorization": f"Bearer {access_token.token}",
            "Accept": "application/json",
            "Content-Type": "application/json",
        }

        logger.info(f"请求 task 详细信息: {url}")
        response = requests.get(url, headers=headers, timeout=timeout)
        response.raise_for_status()
        result = response.json()

        if result.get("code", 0) != 0:
            error_msg = f"API 返回错误: {result.get('msg', '未知错误')}"
            logger.error(error_msg)
            return {"code": -1, "msg": error_msg, "data": {}}

        return {"success": True, "data": result.get("data")}

    except requests.exceptions.Timeout:
        logger.error("请求超时")
        return {"code": -1, "msg": "请求超时", "data": {}}

    except requests.exceptions.ConnectionError:
        logger.error("连接错误")
        return {"code": -1, "msg": "无法连接到服务器", "data": {}}

    except requests.exceptions.RequestException as e:
        logger.error(f"请求异常: {str(e)}")
        return {"code": -1, "msg": f"请求失败: {str(e)}", "data": {}}

    except ValueError as e:
        logger.error(f"配置错误: {e}")
        return {"code": -1, "msg": str(e), "data": {}}

    except Exception as e:
        logger.error(f"未知错误: {e}", exc_info=True)
        return {"code": -1, "msg": f"未知错误: {str(e)}", "data": {}}<|MERGE_RESOLUTION|>--- conflicted
+++ resolved
@@ -657,11 +657,8 @@
         }
         from typing import Iterable, Mapping, Union
 
-<<<<<<< HEAD
         ParamsType = Mapping[str, Union[str, int, float, None, Iterable[Union[str, int, float]]]]
 
-=======
->>>>>>> ac952426
         params: ParamsType = {
             "page": page,
             "page_size": page_size,
