"""
Dynamic MCP Server - Dynamic tools folder monitoring MCP server

This server will:
- Monitor Python files in the tools folder
- Dynamically import and register non-underscore-prefixed functions as tools
- Detect tool changes and record differences
- Provide SSE interface listening on 0.0.0.0:3001
- Smart caching: Only reload the currently called tool during tool calls (not global reload)
"""

import logging
import subprocess

from fastmcp import FastMCP
from fastmcp.server.auth import JWTVerifier
from fastmcp.server.middleware.error_handling import ErrorHandlingMiddleware
from fastmcp.server.middleware.logging import StructuredLoggingMiddleware
from fastmcp.server.middleware.timing import DetailedTimingMiddleware

from internal import configs
from middleware.auth import AuthProvider
from middleware.dynamic_mcp_server import DynamicToolMiddleware
from utils.built_in_tools import register_built_in_tools
from utils.json_patch import apply_json_patch
from utils.manage_tools import register_manage_tools
from utils.tool_loader import tool_loader

<<<<<<< HEAD
=======
match AuthProvider.get_provider_name():
    case "bohrium":
        dynamic_mcp_auth = JWTVerifier(
            public_key=AuthProvider.public_key,
        )
    case "casdoor":
        dynamic_mcp_auth = JWTVerifier(
            jwks_uri=AuthProvider.jwks_uri,
        )
    case _:
        raise ValueError(f"Unsupported authentication provider: {AuthProvider.get_provider_name()}")

>>>>>>> 0ca51343

# TODO: Need asycn support
async def proxy_playwright_server() -> None:
    from playwright.mcp import Client  # type: ignore

    # Mirror Remote MCP Server Tools
    proxy = FastMCP.as_proxy("http://127.0.0.1:8931/mcp/")
    subprocess.Popen(
        ["npx", "@playwright/mcp@latest", "--port", str(PLAYWRIGHT_PORT)],
        stdout=subprocess.PIPE,
        stderr=subprocess.STDOUT,
        text=True,
    )
    # This proxy will reuse the connected session for all requests
    connected_client = Client(f"http://{HOST}:{PLAYWRIGHT_PORT}/mcp/")
    proxy = FastMCP.as_proxy(connected_client)
    remote_tools = await proxy.get_tools()
    for tool_name, tool_info in remote_tools.items():
        if tool_name in [
            "browser_resize",
            "browser_install",
            "browser_take_screenshot",
        ]:
            continue
        try:
            # Create local copy
            local_tool = tool_info.copy()
            # Add to local server
            mcp.add_tool(local_tool)
            logger.info(f"Mirrored tool from remote server: {tool_info.name}")
        except Exception as e:
            logger.error(f"Failed to mirror tool {tool_info.name}: {e}")
    connected_client.close()


dynamic_mcp_config = configs.DynamicMCP
NAME = dynamic_mcp_config.name
VERSION = dynamic_mcp_config.version
HOST = dynamic_mcp_config.host
PORT = dynamic_mcp_config.port
TRANSPORT = dynamic_mcp_config.transport
ALLOWED_PATHS = dynamic_mcp_config.allowed_paths
PLAYWRIGHT_PORT = dynamic_mcp_config.playwright_port

apply_json_patch()
logger = logging.getLogger(__name__)

mcp = FastMCP(NAME, version=VERSION)
mcp.add_middleware(ErrorHandlingMiddleware(include_traceback=True))
mcp.add_middleware(DynamicToolMiddleware(mcp))
mcp.add_middleware(DetailedTimingMiddleware())
mcp.add_middleware(StructuredLoggingMiddleware(include_payloads=True))

register_built_in_tools(mcp)
register_manage_tools(mcp)

# Load Local Tools
logger.info("Loading local tools...")
tools = tool_loader.scan_and_load_tools()
tool_loader.register_tools_to_mcp(mcp, tools)
logger.info(f"Loaded {len(tools)} local tools")

logger.info("Server is starting...")<|MERGE_RESOLUTION|>--- conflicted
+++ resolved
@@ -26,8 +26,6 @@
 from utils.manage_tools import register_manage_tools
 from utils.tool_loader import tool_loader
 
-<<<<<<< HEAD
-=======
 match AuthProvider.get_provider_name():
     case "bohrium":
         dynamic_mcp_auth = JWTVerifier(
@@ -40,7 +38,6 @@
     case _:
         raise ValueError(f"Unsupported authentication provider: {AuthProvider.get_provider_name()}")
 
->>>>>>> 0ca51343
 
 # TODO: Need asycn support
 async def proxy_playwright_server() -> None:
