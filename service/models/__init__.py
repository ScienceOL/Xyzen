from .agent import Agent, AgentReadWithDetails
from .consume import ConsumeRecord
from .graph import GraphAgent, GraphEdge, GraphNode
from .links import AgentMcpServerLink
from .mcp import McpServer
from .message import Message, MessageRead
from .provider import Provider
from .sessions import Session, SessionReadWithTopics
from .tool import Tool, ToolFunction, ToolVersion
from .topic import Topic, TopicRead, TopicReadWithMessages

__all__ = [
    "Agent",
    "ConsumeRecord",
    "AgentMcpServerLink",
    "McpServer",
    "Message",
    "MessageRead",
    "Provider",
    "Session",
    "SessionReadWithTopics",
    "Tool",
    "ToolVersion",
    "ToolFunction",
    "Topic",
<<<<<<< HEAD
    "GraphAgent",
    "GraphNode",
    "GraphEdge",
]
=======
    "TopicRead",
    "TopicReadWithMessages",
]

# Rebuild models with forward references after all models are imported
# This ensures that Pydantic can properly resolve forward references
try:
    # Rebuild in dependency order: leaf dependencies first
    # TopicReadWithMessages depends on MessageRead
    TopicReadWithMessages.model_rebuild()
    # SessionReadWithTopics depends on TopicRead
    SessionReadWithTopics.model_rebuild()
    # AgentReadWithDetails depends on McpServer
    AgentReadWithDetails.model_rebuild()
except Exception as e:
    import logging

    logging.getLogger(__name__).warning(f"Failed to rebuild models with forward references: {e}")
>>>>>>> 6da9bbf1
<|MERGE_RESOLUTION|>--- conflicted
+++ resolved
@@ -23,12 +23,9 @@
     "ToolVersion",
     "ToolFunction",
     "Topic",
-<<<<<<< HEAD
     "GraphAgent",
     "GraphNode",
     "GraphEdge",
-]
-=======
     "TopicRead",
     "TopicReadWithMessages",
 ]
@@ -46,5 +43,4 @@
 except Exception as e:
     import logging
 
-    logging.getLogger(__name__).warning(f"Failed to rebuild models with forward references: {e}")
->>>>>>> 6da9bbf1
+    logging.getLogger(__name__).warning(f"Failed to rebuild models with forward references: {e}")